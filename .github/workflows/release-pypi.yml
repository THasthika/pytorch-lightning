name: PyPI Release

# https://help.github.com/en/actions/reference/events-that-trigger-workflows
on:  # Trigger the workflow on push or pull request, but only for the master branch
  push:
    branches: [master, "release/*"]
  release:
    types: [created]


jobs:
  # based on https://github.com/pypa/gh-action-pypi-publish
  build-package:
    runs-on: ubuntu-20.04
    steps:
    - uses: actions/checkout@v2
    - uses: actions/setup-python@v2
      with:
        python-version: 3.7

    - name: Install dependencies
      run: >-
        python -m pip install --user --upgrade setuptools wheel

    - name: Build packages
      run: |
        python setup.py sdist bdist_wheel
        ls -lh dist/

    - uses: actions/upload-artifact@v2
      with:
<<<<<<< HEAD
        name: pypi-packages
        path: dist

  publish-package:
    runs-on: ubuntu-20.04
    needs: build-package
    steps:
    - uses: actions/checkout@v2
=======
        name: pypi-packages-${{ github.sha }}
        path: dist

>>>>>>> d2c2e500
    - name: Upload to release
      if: startsWith(github.event.ref, 'refs/tags') || github.event_name == 'release'
      uses: svenstaro/upload-release-action@v2
      with:
        repo_token: ${{ secrets.GITHUB_TOKEN }}
        file: dist/*
        tag: ${{ github.ref }}
        asset_name: packages
        overwrite: false
        file_glob: true

  publish-package:
    runs-on: ubuntu-20.04
    needs: build-package
    steps:
    - uses: actions/checkout@v2
    - uses: actions/download-artifact@v2
      with:
        name: pypi-packages-${{ github.sha }}
        path: dist
    - name: Show packages
      run: |
        ls -lh dist/

    - name: Delay releasing
      if: startsWith(github.event.ref, 'refs/tags') || github.event_name == 'release'
      uses: juliangruber/sleep-action@v1
      with:
        time: 10m

    # We do this, since failures on test.pypi aren't that bad
    - name: Publish to Test PyPI
      if: startsWith(github.event.ref, 'refs/tags') || github.event_name == 'release'
      uses: pypa/gh-action-pypi-publish@v1.4.1
      with:
        user: __token__
        password: ${{ secrets.test_pypi_password }}
        repository_url: https://test.pypi.org/legacy/
        verbose: true

    - name: Publish distribution 📦 to PyPI
      if: startsWith(github.event.ref, 'refs/tags') || github.event_name == 'release'
      uses: pypa/gh-action-pypi-publish@v1.4.1
      with:
        user: __token__
        password: ${{ secrets.pypi_password }}

  create-legacy-ckpt:
    runs-on: ubuntu-20.04
    needs: [build-package, publish-package]
    steps:
    - uses: actions/checkout@v2
    - uses: actions/setup-python@v2
      with:
        python-version: 3.7
    # Note: This uses an internal pip API and may not always work
    # https://github.com/actions/cache/blob/master/examples.md#multiple-oss-in-a-workflow
    - name: Cache pip
      uses: actions/cache@v2
      with:
        path: ~/.cache/pip
        key: ${{ runner.os }}-pip-${{ hashFiles('requirements.txt') }}
        restore-keys: ${{ runner.os }}-pip-

    - name: Install dependencies
      run: |
        pip install -r requirements.txt --find-links https://download.pytorch.org/whl/cpu/torch_stable.html --quiet
        pip install awscli

    - name: Configure AWS credentials
      uses: aws-actions/configure-aws-credentials@v1
      with:
        aws-access-key-id: ${{ secrets.AWS_ACCESS_KEY_ID }}
        aws-secret-access-key: ${{ secrets.AWS_SECRET_KEY_ID }}
        aws-region: us-east-1

    - uses: actions/download-artifact@v2
      with:
<<<<<<< HEAD
        name: pypi-packages
=======
        name: pypi-packages-${{ github.sha }}
>>>>>>> d2c2e500
        path: dist

    - name: Pull files from S3
      run: |
        aws s3 cp --recursive s3://pl-public-data/legacy/checkpoints/ legacy/checkpoints/ #  --acl public-read
        ls -l legacy/checkpoints/

    - name: Generate checkpoint
      # if: startsWith(github.event.ref, 'refs/tags') || github.event_name == 'release'
      run: |
        ls -lh dist/
        pip install dist/*.whl

        pl_ver=$(python -c "import pytorch_lightning as pl ; print(pl.__version__)" 2>&1)
        # generate checkpoint to this version
        bash legacy/generate_checkpoints.sh $pl_ver

    - name: Push files to S3
      run: |
        aws s3 sync legacy/checkpoints/ s3://pl-public-data/legacy/checkpoints/
        cd legacy
        zip -r checkpoints.zip checkpoints
        aws s3 cp checkpoints.zip s3://pl-public-data/legacy/ --acl public-read<|MERGE_RESOLUTION|>--- conflicted
+++ resolved
@@ -29,20 +29,9 @@
 
     - uses: actions/upload-artifact@v2
       with:
-<<<<<<< HEAD
-        name: pypi-packages
-        path: dist
-
-  publish-package:
-    runs-on: ubuntu-20.04
-    needs: build-package
-    steps:
-    - uses: actions/checkout@v2
-=======
         name: pypi-packages-${{ github.sha }}
         path: dist
 
->>>>>>> d2c2e500
     - name: Upload to release
       if: startsWith(github.event.ref, 'refs/tags') || github.event_name == 'release'
       uses: svenstaro/upload-release-action@v2
@@ -121,11 +110,7 @@
 
     - uses: actions/download-artifact@v2
       with:
-<<<<<<< HEAD
-        name: pypi-packages
-=======
         name: pypi-packages-${{ github.sha }}
->>>>>>> d2c2e500
         path: dist
 
     - name: Pull files from S3
